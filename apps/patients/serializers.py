from django.db import transaction
from django.utils.timezone import now
from rest_framework import serializers

from .mixins.patients_mixins import (
    AppointmentValidator,
    OperationValidator,
    PatientCalculationMixin,
    PatientCreateMixin,
    PatientRelatedOperationsMixin,
    PatientUpdateMixin,
)
from .model_perm import check_model_permissions, prescription_preiod
from .models import (
    Patient,
    PatientAddress,
    PatientAllergies,
    PatientAppointment,
    PatientChronicConditions,
    PatientDemographics,
    PatientDiagnosis,
    PatientEmergencyContact,
    PatientMedicalReport,
    PatientOperation,
    PatientPrescription,
    PatientVisit,
)
from .permissions import PermissionCheckedSerializerMixin


class BasePatientSerializer(
    PermissionCheckedSerializerMixin, serializers.ModelSerializer
):
    """Base serializer with common patient-related functionality."""

    def __init__(self, *args, **kwargs):
        super().__init__(*args, **kwargs)
        self.set_permissions()

    def set_permissions(self):
        """Set field permissions based on user access."""
        model_name = self.Meta.model._meta.model_name
        if not self.check_permission("change", model_name):
            for field_name in self.fields:
                self.fields[field_name].read_only = True

    def validate_date_not_future(self, value, field_name):
        """Common validation for future dates."""  # noqa: D401
        if value and value > now().date():
            raise serializers.ValidationError(f"{field_name} cannot be in the future.")
        return value


class PatientAddressSerializer(BasePatientSerializer):
    """Serializer for patient addresses."""

    class Meta:
        model = PatientAddress
        fields = [
            "id",
            "address_type",
            "street_address1",
            "street_address2",
            "city",
            "state",
            "postal_code",
            "country",
        ]
        read_only_fields = ["id"]


class PatientDemographicsSerializer(BasePatientSerializer, PatientCalculationMixin):
    """Serializer for patient demographics."""

    bmi = serializers.SerializerMethodField()

    class Meta:
        model = PatientDemographics
        fields = [
            "id",
            "blood_type",
            "height_cm",
            "weight_kg",
            "bmi",
            "gender",
            "race",
            "ethnicity",
            "preferred_language",
            "marital_status",
            "employment_status",
            "created_at",
            "updated_at",
        ]
        read_only_fields = ["id", "created_at", "updated_at", "bmi"]

    def get_bmi(self, obj):
        return self.calculate_bmi(obj.height_cm, obj.weight_kg)

    def validate(self, data):
        """Validate demographics data."""
        if self.instance:
            if not self.check_permission("change", "patientdemographics"):
                raise serializers.ValidationError(
                    {"error": "You don't have permission to update demographics"}
                )
        elif not self.check_permission("add", "patientdemographics"):
            raise serializers.ValidationError(
                {"error": "You don't have permission to add demographics"}
            )

        height_cm = data.get("height_cm")
        weight_kg = data.get("weight_kg")

        if height_cm is not None and height_cm <= 0:
            raise serializers.ValidationError(
                {"height_cm": "Height must be greater than 0"}
            )

        if weight_kg is not None and weight_kg <= 0:
            raise serializers.ValidationError(
                {"weight_kg": "Weight must be greater than 0"}
            )

        return data

    def to_representation(self, instance):
        """Control data visibility based on permissions."""
        if not self.check_permission("view", "patientdemographics"):
            return {}
        return super().to_representation(instance)


class PatientAllergySerializer(BasePatientSerializer):
    """Serializer for patient allergies."""

    class Meta:
        model = PatientAllergies
        fields = ["id", "name", "severity", "reaction"]
        read_only_fields = ["id"]

    def validate_severity(self, value):
        valid_severities = dict(PatientAllergies._meta.get_field("severity").choices)
        if value not in valid_severities:
            raise serializers.ValidationError(
                f"'{value}' is not a valid severity. Use one of {list(valid_severities.keys())}."
            )
        return value


class PatientChronicConditionSerializer(BasePatientSerializer):
    """Serializer for patient chronic conditions."""

    class Meta:
        model = PatientChronicConditions
        fields = ["id", "condition", "diagnosis_date", "notes"]
        read_only_fields = ["id"]

    def validate_diagnosis_date(self, value):
        return self.validate_future_date(value, "Diagnosis date")


class PatientEmergencyContactSerializer(BasePatientSerializer):
    """Serializer for patient emergency contacts."""

    class Meta:
        model = PatientEmergencyContact
        fields = ["id", "name", "phone", "relationship"]
        read_only_fields = ["id"]


class PatientMedicalReportSerializer(BasePatientSerializer):
    """Serializer for patient medical reports."""

    class Meta:
        model = PatientMedicalReport
        fields = ["id", "title", "description", "created_at", "updated_at"]
        read_only_fields = ["id", "created_at", "updated_at"]


class PrescriptionSerializer(BasePatientSerializer, PatientCalculationMixin):
    physician_full_name = serializers.SerializerMethodField()
    class Meta:
        model = PatientPrescription
        fields = [
            "id",
            "appointment",
            "physician_full_name",
            "medicines",
            "instructions",
            "issued_date",
            "valid_until",
        ]
        read_only_fields = ["id", "issued_date", "issued_by", "appointment"]

    def validate(self, data):
        """
        Perform custom validation.
        """
        # Ensure valid_until date is not earlier than issued_date
        data = prescription_preiod(data)

        return data

    def validate_appointment(self, value):
        """
        Ensure the appointment has no existing prescription.
        """
        if value.prescription.exists():
            raise serializers.ValidationError(
                "A prescription already exists for this appointment."
            )
        return value

    def get_physician_full_name(self, obj):
        return self.physician_format_full_name(obj.issued_by.first_name, obj.issued_by.last_name)


class PatientVisitSerializer(BasePatientSerializer):
    """
    Serializer for patient visits with validation and history tracking.
    """

    class Meta:
        model = PatientVisit
        fields = [
            "id",
            "patient",
            "visit_date",
            "physician",
            "ward_or_clinic",
            "discharge_date",
            "discharge_notes",
            "referred_by",
        ]
        read_only_fields = ["id"]

    def validate(self, data):
        """
        Validate visit dates and permissions.
        """
        visit_date = data.get("visit_date")
        discharge_date = data.get("discharge_date")

        if visit_date and discharge_date and discharge_date < visit_date:
            raise serializers.ValidationError({
                "discharge_date": "Discharge date cannot be earlier than visit date."
            })

        # Ensure user has proper permissions
        if self.instance:
            if not self.check_permission("change", "patientvisit"):
                raise serializers.ValidationError(
                    {"error": "You don't have permission to update visits"}
                )
        elif not self.check_permission("add", "patientvisit"):
            raise serializers.ValidationError(
                {"error": "You don't have permission to add visits"}
            )

        return data

    def to_representation(self, instance):
        """
        Control data visibility based on permissions.
        """
        if not self.check_permission("view", "patientvisit"):
            return {}
        return super().to_representation(instance)

class PatientOperationSerializer(BasePatientSerializer, PatientCalculationMixin):
    """
    Serializer for patient operations with validation and history tracking.
    """

    surgeon_full_name = serializers.SerializerMethodField()
    patient_full_name = serializers.SerializerMethodField()
    class Meta:
        model = PatientOperation
        fields = [
            "id",
            "patient_full_name",
            "surgeon_full_name",
            "operation_date",
            "operation_time",
            "operation_name",
            "operation_code",
            "status",
            "notes",
        ]
<<<<<<< HEAD
        read_only_fields = ["id", "surgeon", "patient", "modified_by"]

    def validate_operation_date(self, value):
        """Validate operation date is not in the future."""
        return self.validate_date_not_future(value, "Operation date")

    def validate(self, data):
        """Validate operation data and permissions."""
=======
        read_only_fields = ["id", "surgeon", "patient", "modified_by", "created_at", "updated_at"]

    def validate(self, data):
        """Validate operation data and permissions."""
        is_update = self.instance is not None

>>>>>>> 24209a27
        # Validate appointment datetime
        operation_date = data.get("operation_date",
                                 getattr(self.instance, "operation_date", None))
        operation_time = data.get("operation_time",
                                 getattr(self.instance, "operation_time", None))

        OperationValidator.validate_operation_datetime(
            operation_date,
            operation_time,
            self.instance
        )

        OperationValidator.validate_time_slot(
            operation_date,
            operation_time,
            self.context["request"].user,
            self.instance
        )
<<<<<<< HEAD
        if self.instance:
            if not self.check_permission("change", "patientoperation"):
                raise serializers.ValidationError(
                    {"error": "You don't have permission to update operations"}
                )
        elif not self.check_permission("add", "patientoperation"):
            raise serializers.ValidationError(
                {"error": "You don't have permission to add operations"}
            )
=======

        data = check_model_permissions(self, data, is_update)
>>>>>>> 24209a27

        return data

    def get_surgeon_full_name(self, obj):
        return self.physician_format_full_name(
            obj.surgeon.first_name,
            obj.surgeon.last_name
        )

    def get_patient_full_name(self, obj):
        return self.format_full_name(
            obj.patient.first_name,
            obj.patient.middle_name,
            obj.patient.last_name
        )
class PatientDiagnosisSerializer(BasePatientSerializer):
    """
    Serializer for patient diagnoses with validation and history tracking.
    """

    class Meta:
        model = PatientDiagnosis
        fields = [
            "id",
            "patient",
            "diagnosis_date",
            "diagnosis_name",
            "icd_code",
            "notes",
        ]
        read_only_fields = ["id"]

    def validate_diagnosis_date(self, value):
        """Validate diagnosis date is not in the future."""
        return self.validate_date_not_future(value, "Diagnosis date")

    def validate(self, data):
        """Validate diagnosis data and permissions."""
        if self.instance:
            if not self.check_permission("change", "patientdiagnosis"):
                raise serializers.ValidationError(
                    {"error": "You don't have permission to update diagnoses"}
                )
        elif not self.check_permission("add", "patientdiagnosis"):
            raise serializers.ValidationError(
                {"error": "You don't have permission to add diagnoses"}
            )

        return data

class PatientAppointmentSerializer(BasePatientSerializer, PatientCalculationMixin):
    physician_full_name = serializers.SerializerMethodField()
    patient_full_name = serializers.SerializerMethodField()
    current_prescription = serializers.SerializerMethodField()

    class Meta:
        model = PatientAppointment
        fields = [
            "id",
            "patient_full_name",
            "physician_full_name",
            "appointment_date",
            "appointment_time",
            "duration_minutes",
            "reason",
            "category",
            "status",
            "notes",
            "color_code",
            "is_recurring",
            "recurrence_pattern",
            "current_prescription",
        ]
        read_only_fields = [
            "id",
            "created_by",
            "modified_by",
            "last_modified",
            "patient",
            "physician",
        ]

    def validate(self, data):
        # Validate recurring appointment settings
        AppointmentValidator.validate_recurrence(
            data.get("is_recurring"),
            data.get("recurrence_pattern")
        )

        # Validate appointment datetime
        appointment_date = data.get("appointment_date",
                                 getattr(self.instance, "appointment_date", None))
        appointment_time = data.get("appointment_time",
                                 getattr(self.instance, "appointment_time", None))

        AppointmentValidator.validate_appointment_datetime(
            appointment_date,
            appointment_time,
            self.instance
        )

        # Validate time slot availability
        AppointmentValidator.validate_time_slot(
            appointment_date,
            appointment_time,
            self.context["request"].user,
            self.instance
        )

        return data

    def get_physician_full_name(self, obj):
        return self.physician_format_full_name(
            obj.physician.first_name,
            obj.physician.last_name
        )

    def get_patient_full_name(self, obj):
        return self.format_full_name(
            obj.patient.first_name,
            obj.patient.middle_name,
            obj.patient.last_name
        )

    def get_current_prescription(self, obj):
        prescription = getattr(obj, "prescription", None)
        if prescription:
            return {
                "id": prescription.id,
                "medicines": prescription.medicines,
                "instructions": prescription.instructions,
                "issued_date": prescription.issued_date,
                "valid_until": prescription.valid_until,
            }
        return None


class CompletePatientSerializer(
    BasePatientSerializer,
    PatientCalculationMixin,
    PatientCreateMixin,
    PatientUpdateMixin,
    PatientRelatedOperationsMixin,
):
    """Comprehensive serializer for detailed patient information."""

    allergies = PatientAllergySerializer(many=True, required=False)
    chronic_conditions = PatientChronicConditionSerializer(many=True, required=False)
    emergency_contact = PatientEmergencyContactSerializer(required=False)
    demographics = PatientDemographicsSerializer(required=False)
    addresses = PatientAddressSerializer(many=True, required=False)
    medical_reports = PatientMedicalReportSerializer(many=True, required=False)
    visits = PatientVisitSerializer(many=True, read_only=True)
    operations = PatientOperationSerializer(many=True, read_only=True)
    diagnoses = PatientDiagnosisSerializer(many=True, read_only=True)
    appointments = PatientAppointmentSerializer(many=True, read_only=True)
    full_name = serializers.SerializerMethodField()
    age = serializers.SerializerMethodField()
    pin = serializers.SerializerMethodField()
    nin_number = serializers.CharField(write_only=True, required=False)

    class Meta:
        model = Patient
        fields = [
            "id",
            "pin",
            "first_name",
            "middle_name",
            "last_name",
            "full_name",
            "date_of_birth",
            "age",
            "gender",
            "email",
            "phone_primary",
            "nin_number",
            "is_active",
            "created_at",
            "updated_at",
            "allergies",
            "chronic_conditions",
            "emergency_contact",
            "demographics",
            "addresses",
            "medical_reports",
            "visits",
            "operations",
            "diagnoses",
            "appointments"
        ]
        read_only_fields = ["id", "pin", "created_at", "updated_at"]

    def validate(self, data):
        # Check create/update permissions based on whether instance exists
        is_update = self.instance is not None

        data = check_model_permissions(self, data, is_update)

        return data

    def get_pin(self, obj):
        request = self.context.get("request")
        if not request:
            return None
        try:
            return obj.generate_pin(request)
        except ValueError as e:
            raise serializers.ValidationError from e

    def get_full_name(self, obj):
        return self.format_full_name(obj.first_name, obj.middle_name, obj.last_name)

    def get_age(self, obj):
        return self.calculate_age(obj.date_of_birth)

    def validate_email(self, value):
        instance = getattr(self, "instance", None)
        if instance and instance.email == value:
            return value

        if Patient.objects.filter(email=value).exists():
            raise serializers.ValidationError("This email is already in use.")
        return value

    @transaction.atomic
    def create(self, validated_data):
        if not self.check_permission("add", "patient"):
            raise serializers.ValidationError(
                {"error": "You don't have permission to create patients"}
            )

        allergies_data = validated_data.pop("allergies", [])
        chronic_conditions_data = validated_data.pop("chronic_conditions", [])
        emergency_contact_data = validated_data.pop("emergency_contact", None)
        addresses_data = validated_data.pop("addresses", [])
        nin_number = validated_data.pop("nin_number", None)
        demographics = validated_data.pop("demographics", {})

        patient = Patient.objects.create(**validated_data)

        if nin_number:
            patient.nin_number = nin_number
            patient.save()

        self._create_emergency_contact(patient, emergency_contact_data)
        self._create_allergies(patient, allergies_data)
        self._create_chronic_conditions(patient, chronic_conditions_data)
        self._create_addresses(patient, addresses_data)
        self._create_demogrphics(patient, demographics)

        return patient

    @transaction.atomic
    def update(self, instance, validated_data):
        if not self.check_permission("change", "patient"):
            raise serializers.ValidationError(
                {"error": "You don't have permission to update patients"}
            )

        allergies_data = validated_data.pop("allergies", None)
        chronic_conditions_data = validated_data.pop("chronic_conditions", None)
        emergency_contact_data = validated_data.pop("emergency_contact", None)
        addresses_data = validated_data.pop("addresses", None)
        nin_number = validated_data.pop("nin_number", None)

        # Update patient fields
        for attr, value in validated_data.items():
            setattr(instance, attr, value)

        if nin_number is not None:
            instance.nin_number = nin_number

        instance.save()

        # Update related objects
        self._update_emergency_contact(instance, emergency_contact_data)
        self._update_allergies(instance, allergies_data)
        self._update_chronic_conditions(instance, chronic_conditions_data)
        self._update_addresses(instance, addresses_data)

        return instance

    def to_representation(self, instance):
        """Optimize query for detailed view."""
        if instance.id and not hasattr(instance, "_prefetched_objects_cache"):
            instance = (
                Patient.objects.select_related("demographics", "emergency_contact")
                .prefetch_related(
                    "allergies", "chronic_conditions", "addresses", "medical_reports"
                )
                .get(id=instance.id)
            )
        return super().to_representation(instance)


class PatientSearchSerializer(BasePatientSerializer, PatientCalculationMixin):
    """Lightweight serializer for patient search results."""

    full_name = serializers.SerializerMethodField()
    age = serializers.SerializerMethodField()

    class Meta:
        model = Patient
        fields = [
            "id",
            "pin",
            "first_name",
            "middle_name",
            "last_name",
            "full_name",
            "date_of_birth",
            "age",
            "gender",
            "email",
            "phone_primary",
            "is_active",
        ]

    def get_full_name(self, obj):
        return self.format_full_name(obj.first_name, obj.middle_name, obj.last_name)

    def get_age(self, obj):
        return self.calculate_age(obj.date_of_birth)

    def to_representation(self, instance):
        """Optimize query for search results."""
        if instance.id and not hasattr(instance, "_prefetched_objects_cache"):
            instance = Patient.objects.select_related("demographics").get(
                id=instance.id
            )
        return super().to_representation(instance)<|MERGE_RESOLUTION|>--- conflicted
+++ resolved
@@ -4,7 +4,6 @@
 
 from .mixins.patients_mixins import (
     AppointmentValidator,
-    OperationValidator,
     PatientCalculationMixin,
     PatientCreateMixin,
     PatientRelatedOperationsMixin,
@@ -287,8 +286,7 @@
             "status",
             "notes",
         ]
-<<<<<<< HEAD
-        read_only_fields = ["id", "surgeon", "patient", "modified_by"]
+        read_only_fields = ["id"]
 
     def validate_operation_date(self, value):
         """Validate operation date is not in the future."""
@@ -296,33 +294,6 @@
 
     def validate(self, data):
         """Validate operation data and permissions."""
-=======
-        read_only_fields = ["id", "surgeon", "patient", "modified_by", "created_at", "updated_at"]
-
-    def validate(self, data):
-        """Validate operation data and permissions."""
-        is_update = self.instance is not None
-
->>>>>>> 24209a27
-        # Validate appointment datetime
-        operation_date = data.get("operation_date",
-                                 getattr(self.instance, "operation_date", None))
-        operation_time = data.get("operation_time",
-                                 getattr(self.instance, "operation_time", None))
-
-        OperationValidator.validate_operation_datetime(
-            operation_date,
-            operation_time,
-            self.instance
-        )
-
-        OperationValidator.validate_time_slot(
-            operation_date,
-            operation_time,
-            self.context["request"].user,
-            self.instance
-        )
-<<<<<<< HEAD
         if self.instance:
             if not self.check_permission("change", "patientoperation"):
                 raise serializers.ValidationError(
@@ -332,10 +303,6 @@
             raise serializers.ValidationError(
                 {"error": "You don't have permission to add operations"}
             )
-=======
-
-        data = check_model_permissions(self, data, is_update)
->>>>>>> 24209a27
 
         return data
 
